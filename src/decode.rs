--- conflicted
+++ resolved
@@ -1,25 +1,20 @@
-<<<<<<< HEAD
-use std::collections::HashMap;
-use std::io::Read;
-use std::mem::transmute;
-
-use failure::Error;
-
-use crate::schema::SchemaType;
-use crate::types::Value;
-use crate::util::{safe_len, zag_i32, zag_i64, DecodeError};
-=======
 use crate::{
     decimal::Decimal,
     duration::Duration,
-    schema::Schema,
+    schema::SchemaType,
     types::Value,
     util::{safe_len, zag_i32, zag_i64},
     AvroResult, Error,
 };
 use std::{collections::HashMap, convert::TryFrom, io::Read, str::FromStr};
 use uuid::Uuid;
->>>>>>> 2e24700c
+// use std::collections::HashMap;
+// use std::io::Read;
+
+
+// use crate::schema::SchemaType;
+// use crate::types::Value;
+// use crate::util::{safe_len, zag_i32, zag_i64, DecodeError};
 
 #[inline]
 fn decode_long<R: Read>(reader: &mut R) -> AvroResult<Value> {
@@ -57,17 +52,10 @@
 }
 
 /// Decode a `Value` from avro format given its `Schema`.
-<<<<<<< HEAD
-pub fn decode<R: Read>(schema: SchemaType, reader: &mut R) -> Result<Value, Error> {
+pub fn decode<R: Read>(schema: SchemaType, reader: &mut R) -> AvroResult<Value> {
     match schema {
         SchemaType::Null => Ok(Value::Null),
         SchemaType::Boolean => {
-=======
-pub fn decode<R: Read>(schema: &Schema, reader: &mut R) -> AvroResult<Value> {
-    match *schema {
-        Schema::Null => Ok(Value::Null),
-        Schema::Boolean => {
->>>>>>> 2e24700c
             let mut buf = [0u8; 1];
             reader
                 .read_exact(&mut buf[..])
@@ -79,59 +67,45 @@
                 _ => Err(Error::BoolValue(buf[0])),
             }
         }
-<<<<<<< HEAD
         SchemaType::Int => decode_int(reader),
         SchemaType::Long => decode_long(reader),
         SchemaType::Float => {
-            let mut buf = [0u8; 4];
-            reader.read_exact(&mut buf[..])?;
-            Ok(Value::Float(unsafe { transmute::<[u8; 4], f32>(buf) }))
-        }
-        SchemaType::Double => {
-            let mut buf = [0u8; 8];
-            reader.read_exact(&mut buf[..])?;
-            Ok(Value::Double(unsafe { transmute::<[u8; 8], f64>(buf) }))
-=======
-        Schema::Decimal { ref inner, .. } => match &**inner {
-            Schema::Fixed { .. } => match decode(inner, reader)? {
+            let mut buf = [0u8; std::mem::size_of::<f32>()];
+            reader.read_exact(&mut buf[..]).map_err(Error::ReadFloat)?;
+            Ok(Value::Float(f32::from_le_bytes(buf)))
+        }
+        SchemaType::Decimal { ref inner, .. } => match &**inner {
+            SchemaType::Fixed { .. } => match decode(*inner, reader)? {
                 Value::Fixed(_, bytes) => Ok(Value::Decimal(Decimal::from(bytes))),
                 value => Err(Error::FixedValue(value.into())),
             },
-            Schema::Bytes => match decode(inner, reader)? {
+            SchemaType::Bytes => match decode(*inner, reader)? {
                 Value::Bytes(bytes) => Ok(Value::Decimal(Decimal::from(bytes))),
                 value => Err(Error::BytesValue(value.into())),
             },
             schema => Err(Error::ResolveDecimalSchema(schema.into())),
         },
-        Schema::Uuid => Ok(Value::Uuid(
-            Uuid::from_str(match decode(&Schema::String, reader)? {
+        SchemaType::Uuid => Ok(Value::Uuid(
+            Uuid::from_str(match decode(SchemaType::String, reader)? {
                 Value::String(ref s) => s,
                 value => return Err(Error::GetUuidFromStringValue(value.into())),
             })
             .map_err(Error::ConvertStrToUuid)?,
         )),
-        Schema::Int => decode_int(reader),
-        Schema::Date => zag_i32(reader).map(Value::Date),
-        Schema::TimeMillis => zag_i32(reader).map(Value::TimeMillis),
-        Schema::Long => decode_long(reader),
-        Schema::TimeMicros => zag_i64(reader).map(Value::TimeMicros),
-        Schema::TimestampMillis => zag_i64(reader).map(Value::TimestampMillis),
-        Schema::TimestampMicros => zag_i64(reader).map(Value::TimestampMicros),
-        Schema::Duration => {
+        SchemaType::Date => zag_i32(reader).map(Value::Date),
+        SchemaType::TimeMillis => zag_i32(reader).map(Value::TimeMillis),
+        SchemaType::TimeMicros => zag_i64(reader).map(Value::TimeMicros),
+        SchemaType::TimestampMillis => zag_i64(reader).map(Value::TimestampMillis),
+        SchemaType::TimestampMicros => zag_i64(reader).map(Value::TimestampMicros),
+        SchemaType::Duration => {
             let mut buf = [0u8; 12];
             reader.read_exact(&mut buf).map_err(Error::ReadDuration)?;
             Ok(Value::Duration(Duration::from(buf)))
         }
-        Schema::Float => {
-            let mut buf = [0u8; std::mem::size_of::<f32>()];
-            reader.read_exact(&mut buf[..]).map_err(Error::ReadFloat)?;
-            Ok(Value::Float(f32::from_le_bytes(buf)))
-        }
-        Schema::Double => {
+        SchemaType::Double => {
             let mut buf = [0u8; std::mem::size_of::<f64>()];
             reader.read_exact(&mut buf[..]).map_err(Error::ReadDouble)?;
             Ok(Value::Double(f64::from_le_bytes(buf)))
->>>>>>> 2e24700c
         }
         SchemaType::Bytes => {
             let len = decode_len(reader)?;
@@ -148,19 +122,11 @@
                 String::from_utf8(buf).map_err(Error::ConvertToUtf8)?,
             ))
         }
-<<<<<<< HEAD
-        SchemaType::Fixed(fixed) => {
+        //TODO: what about name?
+        SchemaType::Fixed(_name, fixed) => {
             let mut buf = vec![0u8; fixed.size() as usize];
             reader.read_exact(&mut buf)?;
             Ok(Value::Fixed(fixed.size(), buf))
-=======
-        Schema::Fixed { size, .. } => {
-            let mut buf = vec![0u8; size];
-            reader
-                .read_exact(&mut buf)
-                .map_err(|e| Error::ReadFixed(e, size))?;
-            Ok(Value::Fixed(size, buf))
->>>>>>> 2e24700c
         }
         SchemaType::Array(array) => {
             let mut items = Vec::new();
@@ -190,20 +156,12 @@
 
                 items.reserve(len);
                 for _ in 0..len {
-<<<<<<< HEAD
-                    if let Value::String(key) = decode(SchemaType::String, reader)? {
-                        let value = decode(map.items(), reader)?;
-                        items.insert(key, value);
-                    } else {
-                        return Err(DecodeError::new("map key is not a string").into());
-=======
-                    match decode(&Schema::String, reader)? {
+                    match decode(SchemaType::String, reader)? {
                         Value::String(key) => {
-                            let value = decode(inner, reader)?;
+                            let value = decode(map.items(), reader)?;
                             items.insert(key, value);
                         }
                         value => return Err(Error::MapKeyType(value.into())),
->>>>>>> 2e24700c
                     }
                 }
             }
@@ -212,57 +170,35 @@
         }
         SchemaType::Union(union) => {
             let index = zag_i64(reader)?;
-<<<<<<< HEAD
             let variants = union.variants();
-            match variants.get(index as usize) {
-                Some(variant) => decode(*variant, reader).map(|x| Value::Union(Box::new(x))),
-                None => Err(DecodeError::new("Union index out of bounds").into()),
-            }
-=======
-            let variants = inner.variants();
             let variant = variants
                 .get(usize::try_from(index).map_err(|e| Error::ConvertI64ToUsize(e, index))?)
                 .ok_or_else(|| Error::GetUnionVariant {
                     index,
                     num_variants: variants.len(),
                 })?;
-            let value = decode(variant, reader)?;
+            let value = decode(*variant, reader)?;
             Ok(Value::Union(Box::new(value)))
->>>>>>> 2e24700c
         }
         SchemaType::Record(record) => {
             // Benchmarks indicate ~10% improvement using this method.
-<<<<<<< HEAD
-            let mut items = Vec::new();
+            // let mut items = Vec::with_capacity(fields.len());
+            let mut items = Vec::with_capacity(record.len());
             for field in record.fields() {
-                // This clone is also expensive. See if we can do away with it...
+                // TODO: This clone is also expensive. See if we can do away with it...
                 items.push((field.name().to_string(), decode(field.schema(), reader)?));
-=======
-            let mut items = Vec::with_capacity(fields.len());
-            for field in fields {
-                // TODO: This clone is also expensive. See if we can do away with it...
-                items.push((field.name.clone(), decode(&field.schema, reader)?));
->>>>>>> 2e24700c
             }
             Ok(Value::Record(items))
         }
-<<<<<<< HEAD
         SchemaType::Enum(enum_) => {
             let symbols = enum_.symbols();
-            if let Value::Int(index) = decode_int(reader)? {
-                if index >= 0 && (index as usize) <= symbols.len() {
-                    let symbol = &symbols[index as usize];
-                    // TODO: Can this alloc be removed?
-                    Ok(Value::Enum(index, symbol.to_string()))
-=======
-        Schema::Enum { ref symbols, .. } => {
             Ok(if let Value::Int(raw_index) = decode_int(reader)? {
                 let index = usize::try_from(raw_index)
                     .map_err(|e| Error::ConvertI32ToUsize(e, raw_index))?;
                 if (0..=symbols.len()).contains(&index) {
-                    let symbol = symbols[index].clone();
-                    Value::Enum(raw_index, symbol)
->>>>>>> 2e24700c
+                    let symbol = &symbols[index];
+                    // TODO: Can this alloc be removed?
+                    Value::Enum(raw_index, symbol.to_string())
                 } else {
                     return Err(Error::GetEnumValue {
                         index,
@@ -278,35 +214,30 @@
 
 #[cfg(test)]
 mod tests {
-    use crate::{
-        decode::decode,
-        schema::Schema,
-        types::{
-            Value,
-            Value::{Array, Int, Map},
-        },
-        Decimal,
-    };
+    use crate::{decode::decode, schema::Schema, types::{
+        Value,
+        Value::{Array, Int, Map},
+    }, Decimal, SchemaType};
     use std::collections::HashMap;
 
     #[test]
     fn test_decode_array_without_size() {
         let mut input: &[u8] = &[6, 2, 4, 6, 0];
-        let result = decode(&Schema::Array(Box::new(Schema::Int)), &mut input);
+        let result = decode(SchemaType::Int, &mut input);
         assert_eq!(Array(vec!(Int(1), Int(2), Int(3))), result.unwrap());
     }
 
     #[test]
     fn test_decode_array_with_size() {
         let mut input: &[u8] = &[5, 6, 2, 4, 6, 0];
-        let result = decode(&Schema::Array(Box::new(Schema::Int)), &mut input);
+        let result = decode(SchemaType::Int, &mut input);
         assert_eq!(Array(vec!(Int(1), Int(2), Int(3))), result.unwrap());
     }
 
     #[test]
     fn test_decode_map_without_size() {
         let mut input: &[u8] = &[0x02, 0x08, 0x74, 0x65, 0x73, 0x74, 0x02, 0x00];
-        let result = decode(&Schema::Map(Box::new(Schema::Int)), &mut input);
+        let result = decode(SchemaType::Int, &mut input);
         let mut expected = HashMap::new();
         expected.insert(String::from("test"), Int(1));
         assert_eq!(Map(expected), result.unwrap());
@@ -315,7 +246,7 @@
     #[test]
     fn test_decode_map_with_size() {
         let mut input: &[u8] = &[0x01, 0x0C, 0x08, 0x74, 0x65, 0x73, 0x74, 0x02, 0x00];
-        let result = decode(&Schema::Map(Box::new(Schema::Int)), &mut input);
+        let result = decode(SchemaType::Int, &mut input);
         let mut expected = HashMap::new();
         expected.insert(String::from("test"), Int(1));
         assert_eq!(Map(expected), result.unwrap());
@@ -325,11 +256,11 @@
     fn test_negative_decimal_value() {
         use crate::{encode::encode, schema::Name};
         use num_bigint::ToBigInt;
-        let inner = Box::new(Schema::Fixed {
+        let inner = SchemaType::Fixed {
             size: 2,
             name: Name::new("decimal"),
-        });
-        let schema = Schema::Decimal {
+        };
+        let schema = SchemaType::Decimal {
             inner,
             precision: 4,
             scale: 2,
@@ -338,10 +269,10 @@
         let value = Value::Decimal(Decimal::from(bigint.to_signed_bytes_be()));
 
         let mut buffer = Vec::new();
-        encode(&value, &schema, &mut buffer);
+        encode(&value, schema.clone(), &mut buffer);
 
         let mut bytes = &buffer[..];
-        let result = decode(&schema, &mut bytes).unwrap();
+        let result = decode(schema, &mut bytes).unwrap();
         assert_eq!(result, value);
     }
 
@@ -349,11 +280,11 @@
     fn test_decode_decimal_with_bigger_than_necessary_size() {
         use crate::{encode::encode, schema::Name};
         use num_bigint::ToBigInt;
-        let inner = Box::new(Schema::Fixed {
+        let inner = Schema::Fixed {
             size: 13,
             name: Name::new("decimal"),
-        });
-        let schema = Schema::Decimal {
+        };
+        let schema = SchemaType::Decimal {
             inner,
             precision: 4,
             scale: 2,
@@ -363,9 +294,9 @@
         ));
         let mut buffer = Vec::<u8>::new();
 
-        encode(&value, &schema, &mut buffer);
+        encode(&value, schema.clone(), &mut buffer);
         let mut bytes: &[u8] = &buffer[..];
-        let result = decode(&schema, &mut bytes).unwrap();
+        let result = decode(schema, &mut bytes).unwrap();
         assert_eq!(result, value);
     }
 }